<<<<<<< HEAD
=======
# Hora

The project provides a framework to integrate scenarios that require verification of references and aim to provide a set of interfaces that can be consumed by various systems that can partificate in artifact verification.

## The Reference Artifact Verifier Specification

The [docs](docs/README.md) folder contains the beginings of a formal specification for the Reference Artifact Veritication toolset.

>>>>>>> b840e4aa
## Licensing
This project is released under the [MIT License](./LICENSE).

## Code of Conduct

This project has adopted the [Microsoft Open Source Code of
Conduct](https://opensource.microsoft.com/codeofconduct/).

For more information see the [Code of Conduct
FAQ](https://opensource.microsoft.com/codeofconduct/faq/) or contact
[opencode@microsoft.com](mailto:opencode@microsoft.com) with any additional
questions or comments.

## Hora

## Setup & Usage

- Build the ```hora``` binary 

```
git clone https://github.com/deislabs/hora.git
git checkout dev
go build -o ~/bin ./cmd/hora
```
- Build the ```hora``` plugins and install them in the home directory

```
go build -o ~/.hora/plugins ./plugins/referrerstore/ociregistry
go build -o ~/.hora/plugins ./plugins/verifier/nv2verifier
go build -o ~/.hora/plugins ./plugins/verifier/sbom
```

- Update the ```./config/config.json``` to the certs folder and copy it to home dir

```
cp ./config/config.json ~/.hora
```

- ```hora``` is ready to use
```
Usage:
  hora [flags]
  hora [command]

Available Commands:
  completion  generate the autocompletion script for the specified shell
  help        Help about any command
  referrer    Discover referrers for a subject
  verify      Verify a subject

Flags:
  -h, --help   help for hora

Use "hora [command] --help" for more information about a command.
```

- Follow [nv2 demo-script](https://github.com/notaryproject/nv2/blob/prototype-2/docs/nv2/demo-script.md) to setup local registry, push an image with a signature and push a signed SBOM to the image. 
- In the script above, for testing purpose, push a SBOM with ```content:bad``` to simulate a failed verification
```
echo '{"version": "0.0.0.0", "artifact": "net-monitor:v1", "contents": "bad"}' > sbom.json
```

- ```hora``` can be used to verify all the references to the target image. Please make sure that the image is referenced with ```digest``` rather than with the tag.

```
hora verify -s $IMAGE_DIGEST

{
  "isSuccess": true,
  "verifierReports": [
    {
      "IsSuccess": false,
      "Name": "sbom",
      "Results": [
        "SBOM verification completed. contents bad"
      ]
    },
    {
      "IsSuccess": true,
      "Name": "nv2verifier",
      "Results": [
        "Notary verification success"
      ]
    }
  ]
}
```
In the above sample, the verification is still success because the [policy- ContinueVerifyOnFailure](./pkg/policyprovider/configpolicy/configpolicy.go) is set to ```true```. If it is set to false, the verification will be stopped at the first failure. 

- ```hora``` can also be used to query for the references

```
hora referrer list -s $IMAGE_DIGEST
```
that will generate an output like below 

```
sha256:bdad7c3a3209b464c0fdfcaac4a254f87448bc6877c8fd2a651891efb596b05a
└── ociregistry
    ├── [application/x.example.sbom.v0]sha256:110b9d8d880ea0a0ebb3df590faabf239fda1a80d6b64b38dc9ad9cf29aeca5f
    │   └── [application/vnd.cncf.notary.v2]sha256:f71ad4bf25ec8ed0cfd60b22b895f90264fa8a7e8ea62b8ad72f8616d9102d67
    └── [application/vnd.cncf.notary.v2]sha256:b95fabe5f87248540a5af1cd194841a322548ef46144e6d085d3cca00cc843a8
```<|MERGE_RESOLUTION|>--- conflicted
+++ resolved
@@ -1,5 +1,3 @@
-<<<<<<< HEAD
-=======
 # Hora
 
 The project provides a framework to integrate scenarios that require verification of references and aim to provide a set of interfaces that can be consumed by various systems that can partificate in artifact verification.
@@ -8,7 +6,6 @@
 
 The [docs](docs/README.md) folder contains the beginings of a formal specification for the Reference Artifact Veritication toolset.
 
->>>>>>> b840e4aa
 ## Licensing
 This project is released under the [MIT License](./LICENSE).
 
